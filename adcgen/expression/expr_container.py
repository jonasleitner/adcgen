--- conflicted
+++ resolved
@@ -271,7 +271,6 @@
         self._inner = renamed
         return self
 
-<<<<<<< HEAD
     def expand_coulomb_ri(self, factorisation: str = 'sym'
                           ) -> 'ExprContainer':
         """
@@ -295,10 +294,7 @@
         self._inner = res
         return self
 
-    def expand_antisym_eri(self) -> 'ExprContainer':
-=======
     def expand_antisym_eri(self) -> "ExprContainer":
->>>>>>> 79e3e514
         """
         Expands the antisymmetric ERI using chemists notation
         <pq||rs> = (pr|qs) - (ps|qr).
